# FakeDynamo

local hosted, inmemory fake dynamodb

<<<<<<< HEAD
TODO
 * Query
 * Scan
=======
# TODO
 *  BatchGetItem
 *  Query
 *  Scan
>>>>>>> bb7b795e
<|MERGE_RESOLUTION|>--- conflicted
+++ resolved
@@ -2,13 +2,6 @@
 
 local hosted, inmemory fake dynamodb
 
-<<<<<<< HEAD
-TODO
- * Query
- * Scan
-=======
 # TODO
- *  BatchGetItem
  *  Query
  *  Scan
->>>>>>> bb7b795e
